--- conflicted
+++ resolved
@@ -970,12 +970,12 @@
 
   inline int i( double x ) const
   {
-    return round( x * _xf ) - _x0;
+    return (int)round( x * _xf ) - _x0;
   }
 
   inline int j( double y ) const
   {
-    return round( y * _yf ) - _y0;
+    return _height - (int)(round( y * _yf ) - _y0) - 1;
   }
 
 };
@@ -1175,15 +1175,11 @@
     ("quantify,q", po::value<int>()->default_value(1), "Quantifies the input data values by a factor [arg].")  
     ("random,r", po::value<double>()->default_value(1.0), "Keep only a proportion [arg] (between 0 and 1) of the input data point.")  
     ("limit,L", po::value<int>()->default_value(1000), "Gives the maximum number of passes (default is 10000).")  
-<<<<<<< HEAD
     ("reverse,R", "Reverses the topology of the image (black has more priority than white).") 
     ("bitmap,b", po::value<double>()->default_value( 2.0 ), "Rasterization magnification factor [arg] for PNG export." )
-=======
-    ("reverse,R", "Reverses the topology of the image (black has more priority than white).")  
     ("gouraud,g", "Displays faces with Gouraud-like shading.")  
     ("contour,c", po::value<int>(), "Displays the contour of value [arg].")  
     ("corners,C", po::value<int>(), "Displays the corners of contour of value [arg].")  
->>>>>>> b5794355
     ;
 
   bool parseOK = true;
